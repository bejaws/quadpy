--- conflicted
+++ resolved
@@ -210,15 +210,9 @@
  * [Lyness-Jespersen](https://doi.org/10.1093/imamat/15.1.19) (1975, 21
    schemes up to degree 11),
  * [Lether](https://doi.org/10.1016/0771-050X(76)90008-5) (1976, degree 2n-2, arbitrary n, not symmetric)
-<<<<<<< HEAD
  * [Hillion](https://doi.org/10.1002/nme.1620110504) (1977, 10 schemes up to
    degree 3),
- * [Grundmann-Möller](http://doi.org/10.1137/0715019) (1978, arbitrary degree),
-=======
- * [Hillion](https://doi.org/10.1002/nme.1620110504) (1977, 8 schemes up to
-   degree 3),
  * [Grundmann-Möller](https://doi.org/10.1137/0715019) (1978, arbitrary degree),
->>>>>>> 130a967c
  * [Laursen-Gellert](https://doi.org/10.1002/nme.1620120107) (1978, 17
    schemes up to degree 10),
  * [CUBTRI](http://dl.acm.org/citation.cfm?id=356001) (Laurie, 1982, degree 8),
@@ -240,11 +234,7 @@
    to degree 14),
  * [Zhang-Cui-Liu](http://www.jstor.org/stable/43693493) (2009, 3 schemes up to
    degree 20),
-<<<<<<< HEAD
- * [Xiao-Gimbutas](http://doi.org/10.1016/j.camwa.2009.10.027) (2010, 50
-=======
  * [Xiao-Gimbutas](https://doi.org/10.1016/j.camwa.2009.10.027) (2010, 50
->>>>>>> 130a967c
    schemes up to degree 50),
  * [Vioreanu-Rokhlin](https://doi.org/10.1137/110860082) (2014, 20
    schemes up to degree 62),
@@ -424,15 +414,6 @@
  * [Hammer-Stroud](https://doi.org/10.1090/S0025-5718-1958-0102176-6) (1958, 2 schemes up to degree 3)
  * open and closed Newton-Cotes (1970, after [Silvester](https://doi.org/10.1090/S0025-5718-1970-0258283-6)) (arbitrary degree)
  * [Stroud](https://cds.cern.ch/record/104291?ln=en) (1971, degree 7)
-<<<<<<< HEAD
- * [Grundmann-Möller](http://doi.org/10.1137/0715019) (1978, arbitrary degree),
- * [Yu](http://doi.org/10.1016/0045-7825(84)90072-0) (1984, 5 schemes up to degree 6)
- * [Keast](http://doi.org/10.1016/0045-7825(86)90059-9) (1986, 11 schemes up to
-   degree 8)
- * [Beckers-Haegemans](https://lirias.kuleuven.be/handle/123456789/132648) (1990, degrees 8 and 9)
- * [Gatermann](https://doi.org/10.1007/978-94-011-2646-5_2) (1992, degree 5)
- * [Liu-Vinokur](http://doi.org/10.1006/jcph.1998.5884) (1998, 14 schemes up to
-=======
  * [Grundmann-Möller](https://doi.org/10.1137/0715019) (1978, arbitrary degree),
  * [Yu](https://doi.org/10.1016/0045-7825(84)90072-0) (1984, 5 schemes up to degree 6)
  * [Keast](https://doi.org/10.1016/0045-7825(86)90059-9) (1986, 11 schemes up to
@@ -440,7 +421,6 @@
  * [Beckers-Haegemans](https://lirias.kuleuven.be/handle/123456789/132648) (1990, degrees 8 and 9)
  * [Gatermann](https://doi.org/10.1007/978-94-011-2646-5_2) (1992, degree 5)
  * [Liu-Vinokur](https://doi.org/10.1006/jcph.1998.5884) (1998, 14 schemes up to
->>>>>>> 130a967c
    degree 5)
  * [Walkington](http://www.math.cmu.edu/~nw0z/publications/00-CNA-023/023abs/)
    (2000, 6 schemes up to degree 7)
@@ -448,15 +428,9 @@
    (2005, 2 schemes up to degree 3)
  * [Zhang-Cui-Liu](http://www.jstor.org/stable/43693493) (2009, 2 schemes up to
    degree 14)
-<<<<<<< HEAD
- * [Xiao-Gimbutas](http://doi.org/10.1016/j.camwa.2009.10.027) (2010, 15
-   schemes up to degree 15)
- * [Shunn-Ham](http://doi.org/10.1016/j.cam.2012.03.032) (2012, 6 schemes up to
-=======
  * [Xiao-Gimbutas](https://doi.org/10.1016/j.camwa.2009.10.027) (2010, 15
    schemes up to degree 15)
  * [Shunn-Ham](https://doi.org/10.1016/j.cam.2012.03.032) (2012, 6 schemes up to
->>>>>>> 130a967c
    degree 7)
  * [Vioreanu-Rokhlin](https://doi.org/10.1137/110860082) (2014, 10
    schemes up to degree 13)
@@ -501,11 +475,7 @@
 ### Pyramid
 <img src="https://nschloe.github.io/quadpy/pyra.png" width="25%">
 
-<<<<<<< HEAD
- * [Felippa](http://doi.org/10.1108/02644400410554362) (9 schemes
-=======
  * [Felippa](https://doi.org/10.1108/02644400410554362) (9 schemes
->>>>>>> 130a967c
    up to degree 5)
 
 Example:
@@ -523,11 +493,7 @@
 ### Wedge
 <img src="https://nschloe.github.io/quadpy/wedge.png" width="15%">
 
-<<<<<<< HEAD
- * [Felippa](http://doi.org/10.1108/02644400410554362) (6 schemes
-=======
  * [Felippa](https://doi.org/10.1108/02644400410554362) (6 schemes
->>>>>>> 130a967c
    up to degree 6)
 
 Example:
@@ -580,11 +546,7 @@
    - [Stroud](https://doi.org/10.2307/2002945) (1964, degree 3)
    - [Stroud](https://doi.org/10.1007/BF02165227) (1966, 7 schemes of degree 3)
    - [Stroud](https://doi.org/10.1137/0706009) (1969, degree 5)
-<<<<<<< HEAD
- * [Grundmann-Möller](http://doi.org/10.1137/0715019) (1978, arbitrary degree)
-=======
  * [Grundmann-Möller](https://doi.org/10.1137/0715019) (1978, arbitrary degree)
->>>>>>> 130a967c
  * [Walkington](http://www.math.cmu.edu/~nw0z/publications/00-CNA-023/023abs/) (2000, 5 schemes up to degree 7)
 
 Example:
