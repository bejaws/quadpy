# -*- coding: utf-8 -*-
#
import numpy
from sympy import Rational as fr, factorial as fact

from ..helpers import untangle, get_all_exponents


class GrundmannMoeller(object):
    '''
    A. Grundmann and H.M. Moeller,
    Invariant integration formulas for the n-simplex by combinatorial methods,
    SIAM J. Numer. Anal. 15 (1978), 282-290,
<<<<<<< HEAD
    <http://doi.org/10.1137/0715019>.
=======
    <https://doi.org/10.1137/0715019>.
>>>>>>> 130a967c

    Abstract:
    For the n-simplex T_n, integration formulas of arbitrary odd degree are
    derived and the monomial representations of the orthogonal polynomials
    corresponding to T_n are given.
    '''
    def __init__(self, n, s):
        self.name = 'GrundmannMöller(dim={}, {})'.format(n, s)
        d = 2*s + 1
        self.degree = d
        self.dim = n

        exponents = get_all_exponents(n+1, s)

        data = [
            (
                fr((-1)**i * 2**(-2*s) * (d+n-2*i)**d, fact(i) * fact(d+n-i)),
                numpy.array([
                    [fr(2*p + 1, d+n-2*i) for p in part]
                    for part in exponents[s-i]
                    ])
            )
            for i in range(s+1)
            ]

        self.bary, self.weights = untangle(data)
        self.weights /= sum(self.weights)
        self.points = self.bary[:, 1:]
        return<|MERGE_RESOLUTION|>--- conflicted
+++ resolved
@@ -11,11 +11,7 @@
     A. Grundmann and H.M. Moeller,
     Invariant integration formulas for the n-simplex by combinatorial methods,
     SIAM J. Numer. Anal. 15 (1978), 282-290,
-<<<<<<< HEAD
-    <http://doi.org/10.1137/0715019>.
-=======
     <https://doi.org/10.1137/0715019>.
->>>>>>> 130a967c
 
     Abstract:
     For the n-simplex T_n, integration formulas of arbitrary odd degree are
