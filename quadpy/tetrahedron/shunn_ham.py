# -*- coding: utf-8 -*-
#
import numpy

from .helpers import _s4, _s31, _s22, _s211


class ShunnHam(object):
    '''
    Lee Shunn, Frank Ham,
    Symmetric quadrature rules for tetrahedra based on a cubic close-packed
    lattice arrangement,
    Journal of Computational and Applied Mathematics,
    2012,
<<<<<<< HEAD
    <http://doi.org/10.1016/j.cam.2012.03.032>.
=======
    <https://doi.org/10.1016/j.cam.2012.03.032>.
>>>>>>> 130a967c

    Abstract:
    A family of quadrature rules for integration over tetrahedral volumes is
    developed. The underlying structure of the rules is based on the cubic
    close-packed (CCP) lattice arrangement using 1, 4, 10, 20, 35, and 56
    quadrature points. The rules are characterized by rapid convergence,
    positive weights, and symmetry. Each rule is an optimal approximation in
    the sense that lower-order terms have zero contribution to the truncation
    error and the leading-order error term is minimized. Quadrature formulas up
    to order 9 are presented with relevant numerical examples.
    '''
    def __init__(self, index):
        if index == 1:
            self.weights = numpy.array([
                1.0
                ])
            bary = _s4()
            self.degree = 1
        elif index == 2:
            self.weights = numpy.full(4, 0.25)
            bary = _s31(0.1381966011250110)
            self.degree = 2
        elif index == 3:
            self.weights = numpy.concatenate([
                numpy.full(4, 0.0476331348432089),
                numpy.full(6, 0.1349112434378610),
                ])
            bary = numpy.concatenate([
                _s31(0.0738349017262234),
                _s22(0.0937556561159491),
                ])
            self.degree = 3
        elif index == 4:
            self.weights = numpy.concatenate([
                numpy.full(4, 0.0070670747944695),
                numpy.full(12, 0.0469986689718877),
                numpy.full(4, 0.1019369182898680),
                ])
            bary = numpy.concatenate([
                _s31(0.0323525947272439),
                _s211(0.0603604415251421, 0.2626825838877790),
                _s31(0.3097693042728620),
                ])
            self.degree = 5
        elif index == 5:
            self.weights = numpy.concatenate([
                numpy.full(4, 0.0021900463965388),
                numpy.full(12, 0.0143395670177665),
                numpy.full(6, 0.0250305395686746),
                numpy.full(12, 0.0479839333057554),
                numpy.full(1, 0.0931745731195340)
                ])
            bary = numpy.concatenate([
                _s31(0.0267367755543735),
                _s211(0.0391022406356488, 0.7477598884818090),
                _s22(0.0452454000155172),
                _s211(0.2232010379623150, 0.0504792790607720),
                numpy.array([[0.25, 0.25, 0.25, 0.25]]),
                ])
            self.degree = 6
        else:
            assert index == 6
            self.weights = numpy.concatenate([
                numpy.full(4, 0.0010373112336140),
                numpy.full(12, 0.0096016645399480),
                numpy.full(12, 0.0164493976798232),
                numpy.full(12, 0.0153747766513310),
                numpy.full(12, 0.0293520118375230),
                numpy.full(4, 0.0366291366405108),
                ])
            bary = numpy.concatenate([
                _s31(0.0149520651530592),
                _s211(0.0340960211962615, 0.1518319491659370),
                _s211(0.0462051504150017, 0.5526556431060170),
                _s211(0.2281904610687610, 0.0055147549744775),
                _s211(0.3523052600879940, 0.0992057202494530),
                _s31(0.1344783347929940)
                ])
            self.degree = 8

        self.points = bary[:, 1:]
        return<|MERGE_RESOLUTION|>--- conflicted
+++ resolved
@@ -12,11 +12,7 @@
     lattice arrangement,
     Journal of Computational and Applied Mathematics,
     2012,
-<<<<<<< HEAD
-    <http://doi.org/10.1016/j.cam.2012.03.032>.
-=======
     <https://doi.org/10.1016/j.cam.2012.03.032>.
->>>>>>> 130a967c
 
     Abstract:
     A family of quadrature rules for integration over tetrahedral volumes is
